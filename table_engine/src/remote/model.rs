--- conflicted
+++ resolved
@@ -24,12 +24,6 @@
 };
 
 use bytes_ext::{ByteVec, Bytes};
-<<<<<<< HEAD
-=======
-use ceresdbproto::remote_engine::{
-    self, execute_plan_request, row_group::Rows::Contiguous, ColumnDesc, QueryPriority,
-};
->>>>>>> 74c56412
 use common_types::{
     request_id::RequestId,
     row::{
@@ -40,7 +34,7 @@
 };
 use generic_error::{BoxError, GenericError, GenericResult};
 use horaedbproto::remote_engine::{
-    self, execute_plan_request, row_group::Rows::Contiguous, ColumnDesc,
+    self, execute_plan_request, row_group::Rows::Contiguous, ColumnDesc, QueryPriority,
 };
 use itertools::Itertools;
 use macros::define_result;
@@ -482,19 +476,14 @@
             NO_TIMEOUT
         };
 
-<<<<<<< HEAD
-        let pb_context = horaedbproto::remote_engine::ExecContext {
-            request_id: value.context.request_id.as_u64(),
-=======
         let explain = if value.context.is_analyze {
-            Some(ceresdbproto::remote_engine::Explain::Analyze)
+            Some(horaedbproto::remote_engine::Explain::Analyze)
         } else {
             None
         };
-        let pb_context = ceresdbproto::remote_engine::ExecContext {
-            request_id: 0, // not used any more
-            request_id_str: value.context.request_id.to_string(),
->>>>>>> 74c56412
+        let pb_context = horaedbproto::remote_engine::ExecContext {
+            request_id: 0,
+            request_id_str: String::from(value.context.request_id),
             default_catalog: value.context.default_catalog,
             default_schema: value.context.default_schema,
             timeout_ms: rest_duration_ms,
@@ -535,17 +524,12 @@
         let pb_exec_ctx = value.context.context(ConvertRemoteExecuteRequest {
             msg: "missing exec ctx",
         })?;
-<<<<<<< HEAD
-        let horaedbproto::remote_engine::ExecContext {
-            request_id,
-=======
         let priority = match pb_exec_ctx.priority() {
             QueryPriority::Low => Priority::Low,
             QueryPriority::High => Priority::High,
         };
-        let ceresdbproto::remote_engine::ExecContext {
-            request_id_str,
->>>>>>> 74c56412
+        let horaedbproto::remote_engine::ExecContext {
+            request_id,
             default_catalog,
             default_schema,
             timeout_ms,
@@ -553,9 +537,11 @@
             explain,
             ..
         } = pb_exec_ctx;
-        let is_analyze = explain == Some(ceresdbproto::remote_engine::Explain::Analyze as i32);
-
-        let request_id = RequestId::from(request_id_str);
+        let is_analyze = explain == Some(horaedbproto::remote_engine::Explain::Analyze as i32);
+
+        // FIXME: The request id should be string already, but it's not in the proto
+        // file.
+        let request_id = RequestId::from(request_id.to_string());
         let deadline = if timeout_ms >= 0 {
             Some(Instant::now() + Duration::from_millis(timeout_ms as u64))
         } else {
