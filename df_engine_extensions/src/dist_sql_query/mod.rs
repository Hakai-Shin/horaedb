--- conflicted
+++ resolved
@@ -102,7 +102,6 @@
     pub predicate: PredicateRef,
 }
 
-<<<<<<< HEAD
 impl TableScanContext {
     pub fn new(
         batch_size: usize,
@@ -120,9 +119,6 @@
 }
 
 impl TryFrom<TableScanContext> for horaedbproto::remote_engine::TableScanContext {
-=======
-impl TryFrom<TableScanContext> for ceresdbproto::remote_engine::TableScanContext {
->>>>>>> 74c56412
     type Error = datafusion::error::DataFusionError;
 
     fn try_from(value: TableScanContext) -> DfResult<Self> {
